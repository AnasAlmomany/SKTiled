//
//  SKTileset.swift
//  SKTiled
//
//  Created by Michael Fessenden on 3/21/16.
//  Copyright © 2016 Michael Fessenden. All rights reserved.
//
//  Reference:  http://doc.mapeditor.org/reference/tmx-map-format/

import SpriteKit


/**
 The `SKTileset` class manages a set of `SKTilesetData` objects, which store tile data including global id and texture.
 
 Tile data is accessed via the global id ('gid'):
 
 ```swift
 let data = tileset.getTileData(56)
 let tile = SKTile(data: data)
 ```
 */
open class SKTileset: SKTiledObject {
    
    open var name: String                                        // tileset name
    open var uuid: String = UUID().uuidString                    // unique id
    open var filename: String! = nil                             // source filename (external tileset)
    open var tilemap: SKTilemap!
    open var tileSize: CGSize                                    // tile size

    open var columns: Int = 0                                    // number of columns
    open var tilecount: Int = 0                                  // tile count
    open var firstGID: Int = 1                                   // first GID
        
    // image spacing
    open var spacing: Int = 0                                    // spacing between tiles
    open var margin: Int = 0                                     // border margin
    
    open var properties: [String: String] = [:]
    open var tileOffset = CGPoint.zero                           // draw offset for drawing tiles
    
    // texture
    open var source: String!                                     // texture (if created from source)
    open var atlas: SKTextureAtlas!                              // texture atlas
    
    // tile data
    private var tileData: Set<SKTilesetData> = []                // tile data attributes
    open var dataCount: Int { return tileData.count }
    
    // tileset properties
    open var isImageCollection: Bool = false                     // image collection tileset
    open var isExternalTileset: Bool { return filename != nil }  // tileset is an external file
    open var transparentColor: SKColor = SKColor.clear           // sprite transparency color
    
    /// Returns the last GID in the tileset
    open var lastGID: Int { return tileData.map { $0.id }.max() ?? firstGID }
    
    /**
     Initialize with basic properties.
     
     - parameter name:     `String` tileset name.
     - parameter size:     `CGSize` tile size.
     - parameter firstgid: `Int` first gid value.
     - parameter columns:  `Int` number of columns.
     - parameter offset:   `CGPoint` tileset offset value.
     - returns: `SKTileset` tileset object.
     */
    public init(name: String, tileSize size: CGSize, firstgid: Int=1, columns: Int=0, offset: CGPoint=CGPoint.zero) {
        self.name = name
        self.tileSize = size
        self.firstGID = firstgid
        self.columns = columns
        self.tileOffset = offset
    }
    
    /**
     Initialize from an external tileset (only source and first gid are given).
     
     - parameter source:   `String` source file name.
     - parameter firstgid: `Int` first gid value.
     - parameter tilemap:  `SKTilemap` parent tile map node.
     - returns: `SKTileset` tile set.
     */
    public init(source: String, firstgid: Int, tilemap: SKTilemap, offset: CGPoint=CGPoint.zero) {
        let filepath = source.components(separatedBy: "/").last!
        self.filename = filepath
        
        self.firstGID = firstgid
        self.tilemap = tilemap
        self.tileOffset = offset
        
        // setting these here, even though it may different later
        self.name = filepath.components(separatedBy: ".")[0]
        self.tileSize = tilemap.tileSize
    }
    
    /**
     Initialize with attributes directly from TMX file.
     
     - parameter attributes: `[String: String]` attributes dictionary.
     - parameter offset:     `CGPoint` offset in x/y.
     */
    public init?(attributes: [String: String], offset: CGPoint=CGPoint.zero){
        // name, width and height are required
        guard let layerName = attributes["name"] else { return nil }
        guard let firstgid = attributes["firstgid"] else { return nil }
        guard let width = attributes["tilewidth"] else { return nil }
        guard let height = attributes["tileheight"] else { return nil }
        guard let columns = attributes["columns"] else { return nil }
        
        if let tileCount = attributes["tilecount"] {
            self.tilecount = Int(tileCount)!
        }
        
        // optionals
        if let spacing = attributes["spacing"] {
            self.spacing = Int(spacing)!
        }
        
        if let margins = attributes["margin"] {
            self.margin = Int(margins)!
        }
        
        self.name = layerName
        self.firstGID = Int(firstgid)!
        self.tileSize = CGSize(width: Int(width)!, height: Int(height)!)
        self.columns = Int(columns)!
        self.tileOffset = offset
    }
    
    // MARK: - Textures
    
    /**
     Add tile texture data from a sprite sheet image.
     
     - parameter source:  `String` image named referenced in the tileset.
     - parameter replace: `Bool` replace the current texture.
     */
<<<<<<< HEAD
    internal func addTextures(fromSpriteSheet source: String, replace: Bool = false) {
=======
    open func addTextures(fromSpriteSheet source: String, replace: Bool = false) {
>>>>>>> 83b4c5a5
        // images are stored in separate directories in the project will render incorrectly unless we use just the filename
        let sourceFilename = source.components(separatedBy: "/").last!
        let timer = Date()
        self.source = sourceFilename
        
        let sourceTexture = SKTexture(imageNamed: self.source!)
        let textureSize = sourceTexture.size()
        
        sourceTexture.filteringMode = .nearest
        
        let actionName: String = (replace == false) ? "adding" : "replacing"
        print("[SKTileset]: \(actionName) sprite sheet source: \"\(self.source!)\": (\(Int(textureSize.width)) x \(Int(textureSize.height)))")
        
        let textureWidth = Int(sourceTexture.size().width)
        let textureHeight = Int(sourceTexture.size().height)
        
        // calculate the number of tiles in the texture
        let marginReal = margin * 2
        let rowTileCount = (textureHeight - marginReal + spacing) / (Int(tileSize.height) + spacing)  // number of tiles (height)
        let colTileCount = (textureWidth - marginReal + spacing) / (Int(tileSize.width) + spacing)    // number of tiles (width)
        
        let totalTileCount = colTileCount * rowTileCount
        
        let rowHeight = Int(tileSize.height) * rowTileCount     // row height (minus spacing)
        let rowSpacing = spacing * (rowTileCount - 1)           // actual row spacing
        
        // initial x/y coordinates
        var x = margin
        // invert the y-coord
        var y = margin + rowHeight + rowSpacing - Int(tileSize.height)
        
        var tilesAdded: Int = 0
    
        for gid in self.firstGID..<(self.firstGID + totalTileCount) {
            let rectStartX = CGFloat(x) / CGFloat(textureWidth)
            let rectStartY = CGFloat(y) / CGFloat(textureHeight)
            
            let rectWidth = self.tileSize.width / CGFloat(textureWidth)
            let rectHeight = self.tileSize.height / CGFloat(textureHeight)
            
            // create texture rectangle
            let tileRect = CGRect(x: rectStartX, y: rectStartY, width: rectWidth, height: rectHeight)
            let tileTexture = SKTexture(rect: tileRect, in: sourceTexture)
            
            // add the tile data properties, or replace the texture
            if replace == false {
<<<<<<< HEAD
                let _ = addTilesetTile(gid, texture: tileTexture)
            } else {
                setDataTexture(gid, texture: tileTexture)
=======
                let _ = self.addTilesetTile(gid, texture: tileTexture)
            } else {
                self.setDataTexture(gid, texture: tileTexture)
>>>>>>> 83b4c5a5
            }
            
            x += Int(self.tileSize.width) + self.spacing
            if x >= textureWidth {
                x = self.margin
                y -= Int(self.tileSize.height) + self.spacing
            }
            
            tilesAdded += 1
        }
        
        
        // time results
        if replace == false {
            let timeInterval = Date().timeIntervalSince(timer)
            let timeStamp = String(format: "%.\(String(3))f", timeInterval)
            print("[SKTileset]: tileset \"\(name)\" built in: \(timeStamp)s (\(tilesAdded) tiles)")
        }
    }
    
    // MARK: - Tile Data
    
    /**
     Add tileset data attributes.
     
     - parameter tileID:  `Int` tile ID.
     - parameter texture: `SKTexture` texture for tile at the given id.
     - returns: `SKTilesetData?` tileset data (or nil if the data exists).
     */
    open func addTilesetTile(_ tileID: Int, texture: SKTexture) -> SKTilesetData? {
        guard !(self.tileData.contains( where: { $0.hashValue == tileID.hashValue } )) else {
            print("[SKTileset]: tile data exists at id: \(tileID)")
            return nil
        }
        
        let data = SKTilesetData(id: tileID, texture: texture, tileSet: self)
        self.tileData.insert(data)
        data.parseProperties(completion: nil)
        return data
    }
    
    /**
     Add tileset data from an image source (tileset is a collections tileset).
     
     - parameter tileID: `Int` tile ID.
     - parameter source: `String` source image name.
     - returns: `SKTilesetData?` tileset data (or nil if the data exists).
     */
    open func addTilesetTile(_ tileID: Int, source: String) -> SKTilesetData? {
        guard !(self.tileData.contains( where: { $0.hashValue == tileID.hashValue } )) else {
            print("[SKTileset]: tile data exists at id: \(tileID)")
            return nil
        }
        // bundled images shouldn't have file paths
        //let imageName = source.componentsSeparatedByString("/").last!
        
        isImageCollection = true
        let texture = SKTexture(imageNamed: source)
        
        texture.filteringMode = .nearest
        let data = SKTilesetData(id: tileID, texture: texture, tileSet: self)
        
        // add the image name to the source attribute
        data.source = source
        self.tileData.insert(data)
        data.parseProperties(completion: nil)
        return data
    }
    
    /**
     Set(replace) the texture for a given tile gid.
     
     - parameter tileID:  `Int` tile ID.
     - parameter texture: `SKTexture` texture for tile at the given id.
     */
    open func setDataTexture(_ tileID: Int, texture: SKTexture) {
        guard let data = getTileData(tileID) else {
            print("[SKTileset]: tile data not found for id: \(tileID)")
            return
        }
        data.texture = texture
    }
    
    /**
     Returns tile data for the given tile ID.
     
     ** Tiled ID == GID + 1
     
     - parameter byID: `Int` tile GID
     - returns: `SKTilesetData?` tile data object.
     */
    open func getTileData(_ gid: Int) -> SKTilesetData? {
        let id = getTileRealID(id: gid)
        if let index = tileData.index( where: { $0.id == id } ) {
            // FIXME: odd crash here with threaded tileset rendering
            return tileData[index]
        }
        return nil
    }
    
    /**
     Returns tile data with the given property.
     
     - parameter withProperty: `String` property name.
     - returns: `[SKTilesetData]` array of tile data.
     */
    open func getTileData(withProperty property: String) -> [SKTilesetData] {
        return tileData.filter { $0.properties[property] != nil }
    }
    
    /**
     Returns tile data with the given property.
     
     - parameter property: `String` property name.
     - parameter value:    `AnyObject` value
     - returns: `[SKTilesetData]` array of tile data.
     */
    open func getTileData(_ property: String, _ value: AnyObject) -> [SKTilesetData] {
        var result: [SKTilesetData] = []
        let tiledata = getTileData(withProperty: property)
        for data in tiledata {
            if data.stringForKey(property)! == value as! String {
                result.append(data)
            }
        }
        return result
    }
    
    /**
     Convert a global ID to the tileset's local ID (or -1 if invalid).
     
     - parameter id: `Int` global id.
     - returns: `Int` local tile ID.
     */
    open func getLocalID(forGlobalID id: Int) -> Int {
        return (id - firstGID) > 0 ? (id - firstGID) : -1
    }
    
    
    /**
     Check for tile ID flip flags.
     
     - parameter id: `Int` tile ID.
     - returns: `Int` translated ID.
     */
    internal func getTileRealID(id: Int) -> Int {
        let uid: UInt32 = UInt32(id)
        // masks for tile flipping
        let flippedDiagonalFlag: UInt32   = 0x20000000
        let flippedVerticalFlag: UInt32   = 0x40000000
        let flippedHorizontalFlag: UInt32 = 0x80000000
        
        let flippedAll = (flippedHorizontalFlag | flippedVerticalFlag | flippedDiagonalFlag)
        let flippedMask = ~(flippedAll)
        
        // get the actual gid from the mask
        let gid = uid & flippedMask
        return Int(gid)
    }
    
    /**
     Print out tileset data values.
     */
    internal func debugTileset(){
        print("# Tileset: \"\(name)\":")
        for data in tileData.sorted(by: {$0.id < $1.id}) {
            if data.hasProperties {
                print(data.description)
            }
        }
    }
}


public func ==(lhs: SKTileset, rhs: SKTileset) -> Bool{
    return (lhs.hashValue == rhs.hashValue)
}


extension SKTileset: Hashable {
    public var hashValue: Int { return name.hashValue }
}


extension SKTileset: CustomStringConvertible, CustomDebugStringConvertible {
    public var description: String {
        return "Tile Set: \"\(name)\" @ \(tileSize), firstgid: \(firstGID), \(dataCount) tiles"
    }
    
    public var debugDescription: String { return description }
}<|MERGE_RESOLUTION|>--- conflicted
+++ resolved
@@ -136,11 +136,7 @@
      - parameter source:  `String` image named referenced in the tileset.
      - parameter replace: `Bool` replace the current texture.
      */
-<<<<<<< HEAD
-    internal func addTextures(fromSpriteSheet source: String, replace: Bool = false) {
-=======
     open func addTextures(fromSpriteSheet source: String, replace: Bool = false) {
->>>>>>> 83b4c5a5
         // images are stored in separate directories in the project will render incorrectly unless we use just the filename
         let sourceFilename = source.components(separatedBy: "/").last!
         let timer = Date()
@@ -187,15 +183,9 @@
             
             // add the tile data properties, or replace the texture
             if replace == false {
-<<<<<<< HEAD
-                let _ = addTilesetTile(gid, texture: tileTexture)
-            } else {
-                setDataTexture(gid, texture: tileTexture)
-=======
                 let _ = self.addTilesetTile(gid, texture: tileTexture)
             } else {
                 self.setDataTexture(gid, texture: tileTexture)
->>>>>>> 83b4c5a5
             }
             
             x += Int(self.tileSize.width) + self.spacing
