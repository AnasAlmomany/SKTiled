//
//  SKTilesetData.swift
//  SKTiled
//
//  Created by Michael Fessenden on 3/21/16.
//  Copyright © 2016 Michael Fessenden. All rights reserved.

import SpriteKit


/**
 A structure representing frame of animation.
 
 - parameter gid:       `Int` unique tile id.
 - parameter duration:  `TimeInterval` frame duration.
  - parameter texture:  `SKTexture?` optional tile texture.
 */
internal struct AnimationFrame {
    public var gid: Int = 0
    public var duration: TimeInterval = 0
    public var texture: SKTexture? = nil
}


/**
<<<<<<< HEAD
The `SKTilesetData` class stores data for a single tileset tile, with texture, id and properties:
=======
 The `SKTilesetData` object stores data for a single tileset tile, referencing the
 tile texture, animation frames (for animated tiles) as well as tile flip flags.
>>>>>>> 0eeeaf0f
 
 Also includes pathfinding properties for tile accessability, and graph node weight.
*/
open class SKTilesetData: SKTiledObject  {
    
    weak open var tileset: SKTileset!             // reference to parent tileset
    open var uuid: String = UUID().uuidString     // unique id
    open var type: String!                        // object type.
    open var id: Int = 0                          // tile id (local)
    
    open var texture: SKTexture!                  // initial tile texture
    open var source: String! = nil                // source image name (part of a collections tileset)
    open var probability: CGFloat = 1.0           // used in Tiled application, might not be useful here.
    open var properties: [String: String] = [:]
    open var ignoreProperties: Bool = false       // ignore custom properties
    open var tileOffset: CGPoint = .zero          // tile offset
    open var renderQuality: CGFloat = 8           // render quality
    open var alignment: Alignment = .bottomLeft   // tile alignment
    
    // animation frames
    internal var frames: [AnimationFrame] = []    // animation frames
    open var isAnimated: Bool { return frames.count > 0 }
    
    // flipped flags
    open var flipHoriz: Bool = false              // tile is flipped horizontally
    open var flipVert:  Bool = false              // tile is flipped vertically
    open var flipDiag:  Bool = false              // tile is flipped diagonally
    
    // pathfinding
    open var walkable: Bool = false               // tile is walkable.
    open var weight: CGFloat = 1                  // tile weight.
    
<<<<<<< HEAD
=======
    // collision objects
    open var collisions: [SKTileObject] = []
    
    
>>>>>>> 0eeeaf0f
    open var localID: Int {                       // return the local id for this tile
        guard let tileset = tileset else { return id }
        return tileset.getLocalID(forGlobalID: id)
    }
    
    // return the global id for this tile
    open var globalID: Int {
        guard let tileset = tileset else { return id }
        return (localID == id) ? (tileset.firstGID + id) : id
    }
    
    // MARK: - Init
    public init(){}
    
    /**
     Initialize the data with a tileset, id.
    
     - parameter tileId:  `Int` unique tile id.
     - parameter tileSet: `SKTileset` tileset reference.
     - returns: `SKTilesetData` tile data.
     */
    public init(id: Int, withTileset tileSet: SKTileset) {
        self.id = id
        self.tileset = tileSet
        self.parseTileID(id: id)
        self.tileOffset = tileSet.tileOffset
        self.ignoreProperties = tileSet.ignoreProperties
    }
    
    /**
     Initialize the data with a tileset, id & texture.
     
     - parameter tileId:  `Int` unique tile id.
     - parameter texture: `SKTexture` tile texture.
     - parameter tileSet: `SKTileset` tileset reference.
     - returns: `SKTilesetData` tile data.
     */
    public init(id: Int, texture: SKTexture, tileSet: SKTileset) {
        self.id = id
        self.texture = texture
        self.texture.filteringMode = .nearest
        self.tileset = tileSet
        self.parseTileID(id: id)
        self.tileOffset = tileSet.tileOffset
        self.ignoreProperties = tileSet.ignoreProperties
    }
    
    // MARK: - Animation
    
    /**
     Add tile animation to the data.
     
     - parameter gid:         `Int` id for frame.
     - parameter duration:    `TimeInterval` frame interval.
     - parameter tileTexture: `SKTexture?` frame texture.
     */
    open func addFrame(withID: Int, interval: TimeInterval, tileTexture: SKTexture? = nil) {
        var id = withID
        // if the tileset firstGID is already set, subtract it to get the internal id
        if let tileset = tileset, tileset.firstGID > 0 {
            id = withID - tileset.firstGID
        }
        frames.append(AnimationFrame(gid: id, duration: interval, texture: tileTexture))
    }
    
    /**
     Remove a tile animation frame at a given index.
     
     - parameter at: `Int` frame index.
     - returns: `AnimationFrame?` animation frame (if it exists).
     */
<<<<<<< HEAD
    func removeFrame(_ gid: Int) -> AnimationFrame? {
        if let index = frames.index( where: { $0.gid == gid } ) {
            return frames.remove(at: index)
        }
        return nil
=======
    func removeFrame(at index: Int) -> AnimationFrame? {
        return frames.remove(at: index)
    }
    
    /**
     Translate the global id. Returns the translated tile ID
     and the corresponding flip flags.
     
     - parameter id: `Int` tile ID
     */
    private func parseTileID(id: Int) {
        // masks for tile flipping
        let flippedDiagonalFlag: UInt32   = 0x20000000
        let flippedVerticalFlag: UInt32   = 0x40000000
        let flippedHorizontalFlag: UInt32 = 0x80000000
        
        let flippedAll = (flippedHorizontalFlag | flippedVerticalFlag | flippedDiagonalFlag)
        let flippedMask = ~(flippedAll)
        
        // set the current flip flags
        self.flipHoriz = (UInt32(id) & flippedHorizontalFlag) != 0
        self.flipVert  = (UInt32(id) & flippedVerticalFlag) != 0
        self.flipDiag  = (UInt32(id) & flippedDiagonalFlag) != 0
        
        // get the actual gid from the mask
        self.id = Int(UInt32(id) & flippedMask)
>>>>>>> 0eeeaf0f
    }
}


public func ==(lhs: SKTilesetData, rhs: SKTilesetData) -> Bool {
    return (lhs.hashValue == rhs.hashValue)
}


extension SKTilesetData: Hashable {
    public var hashValue: Int { return id.hashValue }
}


extension AnimationFrame: CustomStringConvertible, CustomDebugStringConvertible {
    var description: String { return "Frame: \(gid): \(duration * 1000)" }
    var debugDescription: String { return description }
}


extension SKTilesetData: CustomStringConvertible, CustomDebugStringConvertible {
    
    /// Tile data description.
    public var description: String {
        guard let tileset = tileset else { return "Tile ID: \(id) (no tileset)" }
        let typeString = (type != nil) ? ", type: \"\(type!)\"" : ""
        let framesString = (isAnimated == true) ? ", \(frames.count) frames" : ""
        let dataString = properties.count > 0 ? "Tile ID: \(globalID)\(typeString) @ \(tileset.tileSize.shortDescription)\(framesString), " : "Tile ID: \(globalID)\(typeString) @ \(tileset.tileSize.shortDescription)\(framesString)"
        
        return "\(dataString)\(propertiesString)"
    }
    
    public var debugDescription: String {
        return "<\(description)>"
    }
}<|MERGE_RESOLUTION|>--- conflicted
+++ resolved
@@ -23,12 +23,8 @@
 
 
 /**
-<<<<<<< HEAD
-The `SKTilesetData` class stores data for a single tileset tile, with texture, id and properties:
-=======
  The `SKTilesetData` object stores data for a single tileset tile, referencing the
  tile texture, animation frames (for animated tiles) as well as tile flip flags.
->>>>>>> 0eeeaf0f
  
  Also includes pathfinding properties for tile accessability, and graph node weight.
 */
@@ -61,13 +57,10 @@
     open var walkable: Bool = false               // tile is walkable.
     open var weight: CGFloat = 1                  // tile weight.
     
-<<<<<<< HEAD
-=======
     // collision objects
     open var collisions: [SKTileObject] = []
     
     
->>>>>>> 0eeeaf0f
     open var localID: Int {                       // return the local id for this tile
         guard let tileset = tileset else { return id }
         return tileset.getLocalID(forGlobalID: id)
@@ -139,13 +132,6 @@
      - parameter at: `Int` frame index.
      - returns: `AnimationFrame?` animation frame (if it exists).
      */
-<<<<<<< HEAD
-    func removeFrame(_ gid: Int) -> AnimationFrame? {
-        if let index = frames.index( where: { $0.gid == gid } ) {
-            return frames.remove(at: index)
-        }
-        return nil
-=======
     func removeFrame(at index: Int) -> AnimationFrame? {
         return frames.remove(at: index)
     }
@@ -172,7 +158,6 @@
         
         // get the actual gid from the mask
         self.id = Int(UInt32(id) & flippedMask)
->>>>>>> 0eeeaf0f
     }
 }
 
