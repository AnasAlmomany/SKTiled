--- conflicted
+++ resolved
@@ -790,28 +790,11 @@
     }
 }
 
-<<<<<<< HEAD
-// TODO: this appears to be a bug
-/*
-public extension SignedInteger {
-    public var hexString: String {
-        
-        let intVal = Int(truncatingIfNeeded: self)
-        let hex: String = String(intVal, radix: 16)
-        let str2: String = "#" + hex.characters
-        return "0x" + str2
-    }
-    
-    public var binaryString: String {
-        return "0b" + self.format(radix: 2)
-    }
-=======
 
 // Loggable object protcol.
 public protocol Loggable {
     var logSymbol: String { get }
     func log(_ message: String, level: LoggingLevel, file: String, method: String, line: UInt)
->>>>>>> 7e31db5c
 }
 
 
@@ -825,7 +808,7 @@
         Logger.default.log(message, level: level, symbol: self.logSymbol, file: file, method: method, line: line)
     }
 }
-*/
+
 
 extension Logger.DateFormat {
     public var formatString: String {
@@ -837,14 +820,6 @@
         }
     }
 }
-<<<<<<< HEAD
-#else
-public extension NSFont {
-    public static func allFontNames() {
-        let fm = NSFontManager.shared
-        for family in fm.availableFonts {
-            print("\(family)")
-=======
 
 
 extension LogEvent: Comparable {
@@ -888,7 +863,6 @@
             return "DEBUG"
         default:
             return ""
->>>>>>> 7e31db5c
         }
     }
 
