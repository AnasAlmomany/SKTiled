--- conflicted
+++ resolved
@@ -153,15 +153,11 @@
 		4CFEA35A1D8D04320055C150 /* hex-65x65-65x230.png */ = {isa = PBXFileReference; lastKnownFileType = image.png; path = "hex-65x65-65x230.png"; sourceTree = "<group>"; };
 		4CFEA35B1D8D04320055C150 /* hex1-65x65.tmx */ = {isa = PBXFileReference; fileEncoding = 4; lastKnownFileType = text.xml; path = "hex1-65x65.tmx"; sourceTree = "<group>"; };
 		4CFFD2851E2016DF0023C0F7 /* SKTiled.framework */ = {isa = PBXFileReference; explicitFileType = wrapper.framework; includeInIndex = 0; path = SKTiled.framework; sourceTree = BUILT_PRODUCTS_DIR; };
-<<<<<<< HEAD
 		4CFFD2871E2016DF0023C0F7 /* SKTiled.h */ = {isa = PBXFileReference; lastKnownFileType = sourcecode.c.h; path = SKTiled.h; sourceTree = "<group>"; };
 		4CFFD2881E2016DF0023C0F7 /* Info.plist */ = {isa = PBXFileReference; lastKnownFileType = text.plist.xml; path = Info.plist; sourceTree = "<group>"; };
 		4CFFD2931E2019510023C0F7 /* SKTiled.framework */ = {isa = PBXFileReference; explicitFileType = wrapper.framework; includeInIndex = 0; path = SKTiled.framework; sourceTree = BUILT_PRODUCTS_DIR; };
 		4CFFD2951E2019510023C0F7 /* SKTiled.h */ = {isa = PBXFileReference; lastKnownFileType = sourcecode.c.h; path = SKTiled.h; sourceTree = "<group>"; };
 		4CFFD2961E2019510023C0F7 /* Info.plist */ = {isa = PBXFileReference; lastKnownFileType = text.plist.xml; path = Info.plist; sourceTree = "<group>"; };
-=======
-		4CFFD2931E2019510023C0F7 /* SKTiled.framework */ = {isa = PBXFileReference; explicitFileType = wrapper.framework; includeInIndex = 0; path = SKTiled.framework; sourceTree = BUILT_PRODUCTS_DIR; };
->>>>>>> 83b4c5a5
 /* End PBXFileReference section */
 
 /* Begin PBXFrameworksBuildPhase section */
@@ -235,11 +231,7 @@
 		4C440BA11DAE913000DEC9A4 /* macOS */ = {
 			isa = PBXGroup;
 			children = (
-<<<<<<< HEAD
-				4CFFD2861E2016DF0023C0F7 /* framework */,
-=======
 				4C5812611E255E6400E80BFC /* framework */,
->>>>>>> 83b4c5a5
 				4C440BA21DAE913000DEC9A4 /* AppDelegate.swift */,
 				4C440BA31DAE913000DEC9A4 /* Main.storyboard */,
 				4C440BA51DAE913000DEC9A4 /* GameViewController.swift */,
@@ -252,11 +244,7 @@
 		4C440BAB1DAE913A00DEC9A4 /* iOS */ = {
 			isa = PBXGroup;
 			children = (
-<<<<<<< HEAD
-				4CFFD28D1E20191F0023C0F7 /* framework */,
-=======
 				4C5812661E255E7300E80BFC /* framework */,
->>>>>>> 83b4c5a5
 				4C440BAC1DAE913A00DEC9A4 /* AppDelegate.swift */,
 				4C440BAD1DAE913A00DEC9A4 /* LaunchScreen.storyboard */,
 				4C440BAF1DAE913A00DEC9A4 /* Main.storyboard */,
@@ -417,11 +405,7 @@
 			isa = PBXHeadersBuildPhase;
 			buildActionMask = 2147483647;
 			files = (
-<<<<<<< HEAD
-				4CFFD2891E2016DF0023C0F7 /* SKTiled.h in Headers */,
-=======
 				4C58126B1E255FAA00E80BFC /* SKTiled.h in Headers */,
->>>>>>> 83b4c5a5
 			);
 			runOnlyForDeploymentPostprocessing = 0;
 		};
@@ -429,11 +413,7 @@
 			isa = PBXHeadersBuildPhase;
 			buildActionMask = 2147483647;
 			files = (
-<<<<<<< HEAD
-				4CFFD2971E2019510023C0F7 /* SKTiled.h in Headers */,
-=======
 				4C58126A1E255E7300E80BFC /* SKTiled.h in Headers */,
->>>>>>> 83b4c5a5
 			);
 			runOnlyForDeploymentPostprocessing = 0;
 		};
@@ -502,10 +482,7 @@
 				4CFFD28F1E2019510023C0F7 /* Frameworks */,
 				4CFFD2901E2019510023C0F7 /* Headers */,
 				4CFFD2911E2019510023C0F7 /* Resources */,
-<<<<<<< HEAD
-=======
 				4CC2EA941E216C460017F65F /* ShellScript */,
->>>>>>> 83b4c5a5
 			);
 			buildRules = (
 			);
@@ -547,16 +524,6 @@
 						DevelopmentTeam = 747QKN4G7U;
 						ProvisioningStyle = Automatic;
 					};
-					4CFFD2841E2016DF0023C0F7 = {
-						CreatedOnToolsVersion = 8.2.1;
-						DevelopmentTeam = 747QKN4G7U;
-						ProvisioningStyle = Automatic;
-					};
-					4CFFD2921E2019510023C0F7 = {
-						CreatedOnToolsVersion = 8.2.1;
-						DevelopmentTeam = 747QKN4G7U;
-						ProvisioningStyle = Automatic;
-					};
 				};
 			};
 			buildConfigurationList = 4CBA61601D8A048200B31FC1 /* Build configuration list for PBXProject "SKTiled" */;
@@ -572,17 +539,10 @@
 			projectDirPath = "";
 			projectRoot = "";
 			targets = (
-<<<<<<< HEAD
-				4CFFD2921E2019510023C0F7 /* SKTiled-iOS */,
-				4CFFD2841E2016DF0023C0F7 /* SKTiled-macOS */,
-				4CBA61641D8A048200B31FC1 /* iOS */,
-				4C17747E1D909740000C0AFD /* macOS */,
-=======
 				4CFFD2841E2016DF0023C0F7 /* SKTiled-macOS */,
 				4CFFD2921E2019510023C0F7 /* SKTiled-iOS */,
 				4C17747E1D909740000C0AFD /* Demo - macOS */,
 				4CBA61641D8A048200B31FC1 /* Demo - iOS */,
->>>>>>> 83b4c5a5
 			);
 		};
 /* End PBXProject section */
@@ -676,8 +636,6 @@
 			shellPath = /bin/bash;
 			shellScript = export;
 		};
-<<<<<<< HEAD
-=======
 		4CC2EA941E216C460017F65F /* ShellScript */ = {
 			isa = PBXShellScriptBuildPhase;
 			buildActionMask = 2147483647;
@@ -691,7 +649,6 @@
 			shellPath = /bin/bash;
 			shellScript = export;
 		};
->>>>>>> 83b4c5a5
 /* End PBXShellScriptBuildPhase section */
 
 /* Begin PBXSourcesBuildPhase section */
@@ -982,11 +939,7 @@
 		4CFFD28A1E2016DF0023C0F7 /* Debug */ = {
 			isa = XCBuildConfiguration;
 			buildSettings = {
-<<<<<<< HEAD
-				CLANG_WARN_DOCUMENTATION_COMMENTS = YES;
-=======
 				CLANG_WARN_DOCUMENTATION_COMMENTS = NO;
->>>>>>> 83b4c5a5
 				CODE_SIGN_IDENTITY = "-";
 				COMBINE_HIDPI_IMAGES = YES;
 				CURRENT_PROJECT_VERSION = 1;
@@ -995,24 +948,12 @@
 				DEPLOYMENT_LOCATION = YES;
 				DEPLOYMENT_POSTPROCESSING = YES;
 				DEVELOPMENT_TEAM = 747QKN4G7U;
-<<<<<<< HEAD
-				DSTROOT = "$(USER_LIBRARY_DIR)/Frameworks";
-=======
 				DSTROOT = /;
->>>>>>> 83b4c5a5
 				DYLIB_COMPATIBILITY_VERSION = 1;
 				DYLIB_CURRENT_VERSION = 1;
 				DYLIB_INSTALL_NAME_BASE = "@rpath";
 				FRAMEWORK_VERSION = A;
 				INFOPLIST_FILE = "$(SRCROOT)/macOS/framework/Info.plist";
-<<<<<<< HEAD
-				INSTALL_PATH = "$(USER_LIBRARY_DIR)/Frameworks";
-				LD_RUNPATH_SEARCH_PATHS = "$(inherited) @executable_path/../Frameworks @loader_path/Frameworks";
-				PRODUCT_BUNDLE_IDENTIFIER = com.supermeerkat.SKTiled;
-				PRODUCT_NAME = SKTiled;
-				SDKROOT = macosx;
-				SKIP_INSTALL = YES;
-=======
 				INSTALL_PATH = "$(USER_LIBRARY_DIR)/Frameworks/macOS";
 				LD_RUNPATH_SEARCH_PATHS = "$(inherited) @executable_path/../Frameworks @loader_path/Frameworks";
 				MACOSX_DEPLOYMENT_TARGET = 10.11;
@@ -1020,7 +961,6 @@
 				PRODUCT_NAME = SKTiled;
 				SDKROOT = macosx;
 				SKIP_INSTALL = NO;
->>>>>>> 83b4c5a5
 				SWIFT_ACTIVE_COMPILATION_CONDITIONS = DEBUG;
 				SWIFT_VERSION = 3.0;
 				VERSIONING_SYSTEM = "apple-generic";
@@ -1031,11 +971,7 @@
 		4CFFD28B1E2016DF0023C0F7 /* Release */ = {
 			isa = XCBuildConfiguration;
 			buildSettings = {
-<<<<<<< HEAD
-				CLANG_WARN_DOCUMENTATION_COMMENTS = YES;
-=======
 				CLANG_WARN_DOCUMENTATION_COMMENTS = NO;
->>>>>>> 83b4c5a5
 				CODE_SIGN_IDENTITY = "-";
 				COMBINE_HIDPI_IMAGES = YES;
 				CURRENT_PROJECT_VERSION = 1;
@@ -1043,24 +979,12 @@
 				DEPLOYMENT_LOCATION = YES;
 				DEPLOYMENT_POSTPROCESSING = YES;
 				DEVELOPMENT_TEAM = 747QKN4G7U;
-<<<<<<< HEAD
-				DSTROOT = "$(USER_LIBRARY_DIR)/Frameworks";
-=======
 				DSTROOT = /;
->>>>>>> 83b4c5a5
 				DYLIB_COMPATIBILITY_VERSION = 1;
 				DYLIB_CURRENT_VERSION = 1;
 				DYLIB_INSTALL_NAME_BASE = "@rpath";
 				FRAMEWORK_VERSION = A;
 				INFOPLIST_FILE = "$(SRCROOT)/macOS/framework/Info.plist";
-<<<<<<< HEAD
-				INSTALL_PATH = "$(USER_LIBRARY_DIR)/Frameworks";
-				LD_RUNPATH_SEARCH_PATHS = "$(inherited) @executable_path/../Frameworks @loader_path/Frameworks";
-				PRODUCT_BUNDLE_IDENTIFIER = com.supermeerkat.SKTiled;
-				PRODUCT_NAME = SKTiled;
-				SDKROOT = macosx;
-				SKIP_INSTALL = YES;
-=======
 				INSTALL_PATH = "$(USER_LIBRARY_DIR)/Frameworks/macOS";
 				LD_RUNPATH_SEARCH_PATHS = "$(inherited) @executable_path/../Frameworks @loader_path/Frameworks";
 				MACOSX_DEPLOYMENT_TARGET = 10.11;
@@ -1068,7 +992,6 @@
 				PRODUCT_NAME = SKTiled;
 				SDKROOT = macosx;
 				SKIP_INSTALL = NO;
->>>>>>> 83b4c5a5
 				SWIFT_VERSION = 3.0;
 				VERSIONING_SYSTEM = "apple-generic";
 				VERSION_INFO_PREFIX = "";
@@ -1078,41 +1001,25 @@
 		4CFFD2991E2019510023C0F7 /* Debug */ = {
 			isa = XCBuildConfiguration;
 			buildSettings = {
-<<<<<<< HEAD
-				CLANG_WARN_DOCUMENTATION_COMMENTS = YES;
-=======
 				CLANG_WARN_DOCUMENTATION_COMMENTS = NO;
->>>>>>> 83b4c5a5
 				CODE_SIGN_IDENTITY = "";
 				CURRENT_PROJECT_VERSION = 1;
 				DEBUG_INFORMATION_FORMAT = dwarf;
 				DEFINES_MODULE = YES;
-<<<<<<< HEAD
-				DEVELOPMENT_TEAM = 747QKN4G7U;
-=======
 				DEPLOYMENT_LOCATION = YES;
 				DEPLOYMENT_POSTPROCESSING = YES;
 				DEVELOPMENT_TEAM = 747QKN4G7U;
 				DSTROOT = /;
->>>>>>> 83b4c5a5
 				DYLIB_COMPATIBILITY_VERSION = 1;
 				DYLIB_CURRENT_VERSION = 1;
 				DYLIB_INSTALL_NAME_BASE = "@rpath";
 				INFOPLIST_FILE = "$(SRCROOT)/iOS/framework/Info.plist";
-<<<<<<< HEAD
-				INSTALL_PATH = "$(USER_LIBRARY_DIR)/Frameworks";
-				LD_RUNPATH_SEARCH_PATHS = "$(inherited) @executable_path/Frameworks @loader_path/Frameworks";
-				PRODUCT_BUNDLE_IDENTIFIER = com.supermeerkat.SKTiled;
-				PRODUCT_NAME = SKTiled;
-				SKIP_INSTALL = YES;
-=======
 				INSTALL_PATH = "$(USER_LIBRARY_DIR)/Frameworks/iOS";
 				IPHONEOS_DEPLOYMENT_TARGET = 9.0;
 				LD_RUNPATH_SEARCH_PATHS = "$(inherited) @executable_path/Frameworks @loader_path/Frameworks";
 				PRODUCT_BUNDLE_IDENTIFIER = com.supermeerkat.SKTiled;
 				PRODUCT_NAME = SKTiled;
 				SKIP_INSTALL = NO;
->>>>>>> 83b4c5a5
 				SWIFT_ACTIVE_COMPILATION_CONDITIONS = DEBUG;
 				SWIFT_VERSION = 3.0;
 				VERSIONING_SYSTEM = "apple-generic";
@@ -1123,13 +1030,6 @@
 		4CFFD29A1E2019510023C0F7 /* Release */ = {
 			isa = XCBuildConfiguration;
 			buildSettings = {
-<<<<<<< HEAD
-				CLANG_WARN_DOCUMENTATION_COMMENTS = YES;
-				CODE_SIGN_IDENTITY = "";
-				CURRENT_PROJECT_VERSION = 1;
-				DEFINES_MODULE = YES;
-				DEVELOPMENT_TEAM = 747QKN4G7U;
-=======
 				CLANG_WARN_DOCUMENTATION_COMMENTS = NO;
 				CODE_SIGN_IDENTITY = "";
 				CURRENT_PROJECT_VERSION = 1;
@@ -1138,25 +1038,16 @@
 				DEPLOYMENT_POSTPROCESSING = YES;
 				DEVELOPMENT_TEAM = 747QKN4G7U;
 				DSTROOT = /;
->>>>>>> 83b4c5a5
 				DYLIB_COMPATIBILITY_VERSION = 1;
 				DYLIB_CURRENT_VERSION = 1;
 				DYLIB_INSTALL_NAME_BASE = "@rpath";
 				INFOPLIST_FILE = "$(SRCROOT)/iOS/framework/Info.plist";
-<<<<<<< HEAD
-				INSTALL_PATH = "$(USER_LIBRARY_DIR)/Frameworks";
-				LD_RUNPATH_SEARCH_PATHS = "$(inherited) @executable_path/Frameworks @loader_path/Frameworks";
-				PRODUCT_BUNDLE_IDENTIFIER = com.supermeerkat.SKTiled;
-				PRODUCT_NAME = SKTiled;
-				SKIP_INSTALL = YES;
-=======
 				INSTALL_PATH = "$(USER_LIBRARY_DIR)/Frameworks/iOS";
 				IPHONEOS_DEPLOYMENT_TARGET = 9.0;
 				LD_RUNPATH_SEARCH_PATHS = "$(inherited) @executable_path/Frameworks @loader_path/Frameworks";
 				PRODUCT_BUNDLE_IDENTIFIER = com.supermeerkat.SKTiled;
 				PRODUCT_NAME = SKTiled;
 				SKIP_INSTALL = NO;
->>>>>>> 83b4c5a5
 				SWIFT_VERSION = 3.0;
 				VERSIONING_SYSTEM = "apple-generic";
 				VERSION_INFO_PREFIX = "";
