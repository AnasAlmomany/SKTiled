--- conflicted
+++ resolved
@@ -33,14 +33,10 @@
 
 Occasionally you'll get a code signing error when compiling on OSX:
 
-<<<<<<< HEAD
-![Codesign Error](https://raw.githubusercontent.com/mfessenden/SKTiled/master/docs/Images/codesign-error.png)
-=======
 ![Codesign Error](images/codesign-error.png)
->>>>>>> 0eeeaf0f
 
 If you're using Photoshop to save images, you might need to cleanup Finder metadata. To check, browse to your images directory in shell and run the following command:
-
+ 
     ls -al@
 
 If any of your files have extra metadata that Xcode doesn't like, you'll see it listed below the file name:
