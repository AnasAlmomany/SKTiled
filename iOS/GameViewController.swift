--- conflicted
+++ resolved
@@ -16,33 +16,21 @@
     @IBOutlet weak var tileInfoLabel: UILabel!
     @IBOutlet weak var propertiesInfoLabel: UILabel!
     
-<<<<<<< HEAD
-    @IBOutlet weak var mapInfoLabel: UILabel!
-    @IBOutlet weak var tileInfoLabel: UILabel!
-    @IBOutlet weak var propertiesInfoLabel: UILabel!
-=======
+    
+    var loggingLevel: LoggingLevel = .debug
+    var assetManager: AssetManager = AssetManager.default
     var demoFiles: [String] = []
     var currentFilename: String? = nil
->>>>>>> c6790ec9
-    
-    var assetManager: AssetManager = AssetManager.default
-    var demoFiles: [String] = []
 
     override func viewDidLoad() {
         super.viewDidLoad()
-<<<<<<< HEAD
-
-        // load demo files from a propertly list
+        
+        // TODO: remove debugging for master
+        print("[GameViewController]: logging level: \(loggingLevel.rawValue)")
+        
+        // load demo files from the bundle
         demoFiles = assetManager.tilemaps
-        print("maps: \(demoFiles)")
-        let currentFilename = demoFiles.first!
-=======
-
-        // load demo files from a propertly list
-        demoFiles = loadDemoFiles("DemoFiles")
-
         currentFilename = demoFiles.first!
->>>>>>> c6790ec9
 
         // Configure the view.
         let skView = self.view as! SKView
@@ -55,11 +43,7 @@
         setupDebuggingLabels()
         
         /* create the game scene */
-<<<<<<< HEAD
-        let scene = SKTiledDemoScene(size: self.view.bounds.size, tmxFile: currentFilename)
-=======
         let scene = SKTiledDemoScene(size: self.view.bounds.size)
->>>>>>> c6790ec9
 
         /* Set the scale mode to scale to fit the window */
         scene.scaleMode = .aspectFill
@@ -70,7 +54,7 @@
         NotificationCenter.default.addObserver(self, selector: #selector(updateDebugLabels), name: NSNotification.Name(rawValue: "updateDebugLabels"), object: nil)
         
         skView.presentScene(scene)
-        scene.setup(tmxFile: currentFilename!)
+        scene.setup(tmxFile: currentFilename!, verbosity: loggingLevel)
     }
     
     func setupDebuggingLabels() {
@@ -125,21 +109,6 @@
     }
     
     /**
-<<<<<<< HEAD
-     Load the next tilemap scene.
-
-     - parameter interval: `TimeInterval` transition duration.
-     */
-    func loadNextScene(_ interval: TimeInterval=0.4) {
-        guard let view = self.view as? SKView else { return }
-        var debugMode = false
-        var currentFilename = demoFiles.first!
-        
-        var showOverlay: Bool = true
-        if let currentScene = view.scene as? SKTiledDemoScene {
-            if let cameraNode = currentScene.cameraNode {
-                showOverlay = cameraNode.showOverlay
-=======
      Set up the debugging labels.
      */
     func setupDebuggingLabels() {
@@ -190,24 +159,10 @@
                 if tileLayer.graph != nil {
                     tileLayer.debugDrawOptions = (tileLayer.debugDrawOptions != []) ? [] : [.graph]
                 }
->>>>>>> c6790ec9
-            }
-        }
-    }
-
-<<<<<<< HEAD
-            debugMode = currentScene.debugMode
-            if let tilemap = currentScene.tilemap {
-                currentFilename = tilemap.filename!
-            }
-
-            currentScene.removeFromParent()
-            currentScene.removeAllActions()
-        }
-        
-        view.presentScene(nil)
-
-=======
+            }
+        }
+    }
+
     /**
      Action called when `show objects` button is pressed.
      
@@ -251,23 +206,11 @@
      */
     func loadNextScene(_ interval: TimeInterval=0.4) {
         guard let currentFilename = currentFilename else { return }
->>>>>>> c6790ec9
         var nextFilename = demoFiles.first!
         if let index = demoFiles.index(of: currentFilename) , index + 1 < demoFiles.count {
             nextFilename = demoFiles[index + 1]
         }
-<<<<<<< HEAD
-        
-        let nextScene = SKTiledDemoScene(size: view.bounds.size, tmxFile: nextFilename)
-        nextScene.scaleMode = .aspectFill
-        let transition = SKTransition.fade(withDuration: interval)
-        nextScene.debugMode = debugMode
-        view.presentScene(nextScene, transition: transition)
-
-        nextScene.cameraNode?.showOverlay = showOverlay
-=======
         loadScene(withMap: nextFilename, usePreviouCamera: false, interval: interval)
->>>>>>> c6790ec9
     }
 
     /**
@@ -292,11 +235,6 @@
      */
     func loadScene(withMap: String, usePreviouCamera: Bool, interval: TimeInterval = 0.4) {
         guard let view = self.view as? SKView else { return }
-<<<<<<< HEAD
-
-        var currentFilename = demoFiles.first!
-        var showOverlay: Bool = true
-=======
         
         var debugDrawOptions: DebugDrawOptions = []
         var liveMode = false
@@ -304,7 +242,6 @@
         var cameraPosition = CGPoint.zero
         var cameraZoom: CGFloat = 1
         
->>>>>>> c6790ec9
         if let currentScene = view.scene as? SKTiledDemoScene {
             // block the scene
             currentScene.blocked = true
@@ -317,27 +254,6 @@
             
             liveMode = currentScene.liveMode
             if let tilemap = currentScene.tilemap {
-<<<<<<< HEAD
-                currentFilename = tilemap.filename!
-            }
-
-            currentScene.removeFromParent()
-            currentScene.removeAllActions()
-        }
-
-        view.presentScene(nil)
-
-        var nextFilename = demoFiles.last!
-        if let index = demoFiles.index(of: currentFilename), index > 0, index - 1 < demoFiles.count {
-            nextFilename = demoFiles[index - 1]
-        }
-
-        let nextScene = SKTiledDemoScene(size: view.bounds.size, tmxFile: nextFilename)
-        nextScene.scaleMode = .aspectFill
-        let transition = SKTransition.fade(withDuration: interval)
-        view.presentScene(nextScene, transition: transition)
-        nextScene.cameraNode?.showOverlay = showOverlay
-=======
                 debugDrawOptions = tilemap.debugDrawOptions
                 //currentFilename = tilemap.filename!
             }
@@ -351,7 +267,7 @@
             let transition = SKTransition.fade(withDuration: interval)
             view.presentScene(nextScene, transition: transition)
             
-            nextScene.setup(tmxFile: withMap)
+            nextScene.setup(tmxFile: withMap, verbosity: self.loggingLevel)
             nextScene.liveMode = liveMode
             
             if (usePreviouCamera == true) {
@@ -362,7 +278,6 @@
             nextScene.tilemap?.debugDrawOptions = debugDrawOptions
             self.currentFilename = withMap
         }
->>>>>>> c6790ec9
     }
     
     
@@ -386,37 +301,6 @@
     override var prefersStatusBarHidden: Bool {
         return true
     }
-<<<<<<< HEAD
-    
-    func updateDebugLabels(notification: Notification) {
-        if let mapInfo = notification.userInfo!["mapInfo"] {
-            mapInfoLabel.text = mapInfo as! String
-        }
-        
-        if let tileInfo = notification.userInfo!["tileInfo"] {
-            tileInfoLabel.text = tileInfo as! String
-        }
-        
-        if let propertiesInfo = notification.userInfo!["propertiesInfo"] {
-            propertiesInfoLabel.text = propertiesInfo as! String
-=======
-
-    /**
-     Load TMX files from the property list.
-
-     - returns: `[String]` array of tiled file names.
-     */
-    fileprivate func loadDemoFiles(_ filename: String) -> [String] {
-        var result: [String] = []
-        if let fileList = Bundle.main.path(forResource: filename, ofType: "plist"){
-            if let data = NSArray(contentsOfFile: fileList) as? [String] {
-                result = data
-            }
->>>>>>> c6790ec9
-        }
-    }
-<<<<<<< HEAD
-=======
     
     /**
      Update the debugging labels with scene information.
@@ -436,5 +320,4 @@
             propertiesInfoLabel.text = propertiesInfo as? String
         }
     }
->>>>>>> c6790ec9
 }